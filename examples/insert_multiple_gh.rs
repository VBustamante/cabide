--- conflicted
+++ resolved
@@ -29,10 +29,6 @@
         &cbd.write(&_entry);
     }
 
-<<<<<<< HEAD
-=======
-    // TODO op reporting
->>>>>>> a475fc92
     println!();
     println!("Used blocks: {}", cbd.blocks()?);
     println!("Read blocks: {}", READ_BLOCKS_COUNT.load(Ordering::Relaxed));
